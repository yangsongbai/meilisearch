--- conflicted
+++ resolved
@@ -127,15 +127,9 @@
 async fn create_index_with_invalid_primary_key() {
     let documents = json!([ { "id": 2, "title": "Pride and Prejudice" } ]);
 
-<<<<<<< HEAD
-    let server = Server::new_shared();
-    let index = server.unique_index();
-    let (response, code) = index.add_documents(document, Some("title")).await;
-=======
-    let server = Server::new().await;
-    let index = server.index("movies");
-    let (_response, code) = index.add_documents(documents, Some("title")).await;
->>>>>>> 386ca862
+    let server = Server::new_shared();
+    let index = server.unique_index();
+    let (response, code) = index.add_documents(documents, Some("title")).await;
     assert_eq!(code, 202);
 
     index.wait_task(response.uid()).await;
@@ -146,10 +140,10 @@
 
     let documents = json!([ { "id": "e".repeat(513) } ]);
 
-    let (_response, code) = index.add_documents(documents, Some("id")).await;
-    assert_eq!(code, 202);
-
-    index.wait_task(1).await;
+    let (response, code) = index.add_documents(documents, Some("id")).await;
+    assert_eq!(code, 202);
+
+    index.wait_task(response.uid()).await;
 
     let (response, code) = index.get().await;
     assert_eq!(code, 200);
